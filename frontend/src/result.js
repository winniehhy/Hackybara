import React, { useState, useEffect } from 'react';
import './result.css';

function PIIDetectionPage({ fileId, piiData: initialPiiData, extractedText }) {
<<<<<<< HEAD
  const [piiData, setPiiData] = useState(initialPiiData);
  const [loading, setLoading] = useState(!initialPiiData);
  const [error, setError] = useState(null);
  const [selectedMatches, setSelectedMatches] = useState(new Set());
  const [originalText, setOriginalText] = useState(extractedText || '');

  // Fetch PII data from backend if not provided
  useEffect(() => {
    const fetchPiiData = async () => {
      if (initialPiiData) {
        // Initialize with provided data
        if (initialPiiData.pii_summary && initialPiiData.pii_summary.matches) {
          setSelectedMatches(new Set(initialPiiData.pii_summary.matches.map((_, index) => index)));
        }
        // Get original text if not provided
        if (!extractedText) {
          try {
            const docResponse = await fetch(
              process.env.NODE_ENV === 'production' 
                ? `/api/document/${fileId}` 
                : `http://127.0.0.1:5000/document/${fileId}`
            );
            if (docResponse.ok) {
              const docData = await docResponse.json();
              setOriginalText(docData.extracted_text || '');
            }
          } catch (err) {
            console.error('Error fetching original text:', err);
          }
        }
        return;
      }

      if (!fileId) {
        setError('No file ID provided');
        setLoading(false);
        return;
      }

      try {
        setLoading(true);
        const apiUrl = process.env.NODE_ENV === 'production' 
            ? `/api/document/${fileId}/pii` 
            : `http://127.0.0.1:5000/document/${fileId}/pii`;
          
        const response = await fetch(apiUrl);
        
        if (!response.ok) {
          if (response.status === 404) {
            throw new Error('PII data not found for this file');
          } else {
            throw new Error(`Server error: ${response.status}`);
          }
        }

        const data = await response.json();
        
        // Get original text from document endpoint
        const docResponse = await fetch(
          process.env.NODE_ENV === 'production' 
            ? `/api/document/${fileId}` 
            : `http://127.0.0.1:5000/document/${fileId}`
        );
        
        if (docResponse.ok) {
          const docData = await docResponse.json();
          setOriginalText(docData.extracted_text || '');
        }

        // Transform data to match expected format
        const transformedData = {
          ...data,
          pii_summary: {
            total_pii_found: data.pii_matches?.length || 0,
            high_confidence_count: data.pii_matches?.filter(m => m.confidence >= 0.9).length || 0,
            pii_types: {},
            matches: data.pii_matches?.map(match => ({
              text: match.text,
              type: match.type,
              position: [match.start_pos, match.end_pos],
              confidence: match.confidence
            })) || []
          }
        };

        // Calculate pii_types
        if (data.pii_matches) {
          data.pii_matches.forEach(match => {
            transformedData.pii_summary.pii_types[match.type] = 
              (transformedData.pii_summary.pii_types[match.type] || 0) + 1;
          });
        }

        setPiiData(transformedData);
        
        // Initialize selected matches with all matches selected by default
        if (transformedData.pii_summary.matches) {
          setSelectedMatches(new Set(transformedData.pii_summary.matches.map((_, index) => index)));
        }
        
      } catch (err) {
        console.error('Error fetching PII data:', err);
        setError(err.message || 'Failed to load PII data');
      } finally {
        setLoading(false);
      }
    };

    fetchPiiData();
  }, [fileId, initialPiiData, extractedText]);

  // Handle text selection and word clicking
  const [selectedText, setSelectedText] = useState('');
  const [showPiiModal, setShowPiiModal] = useState(false);
  const [modalPosition, setModalPosition] = useState({ x: 0, y: 0 });

  // Get PII type color
  const getPiiTypeColor = (type) => {
    const colors = {
      name: '#3b82f6',      // Blue
      phone: '#10b981',     // Green
      address: '#f59e0b',   // Yellow
      email: '#ef4444',     // Red
      ic: '#8b5cf6',        // Purple
      credit_card: '#f97316', // Orange
      date_of_birth: '#06b6d4', // Cyan
      driver_license: '#84cc16', // Lime
      passport: '#ec4899',  // Pink
      bank_account: '#6366f1', // Indigo
      ip_address: '#14b8a6', // Teal
      religion: '#a855f7',  // Violet
      ethnicity: '#f43f5e', // Rose
      other: '#6b7280'      // Gray
    };
    return colors[type] || colors.other;
  };

  // Get PII type icon
  const getPiiTypeIcon = (type) => {
    const icons = {
      name: '👤',
      phone: '📞',
      address: '📍',
      email: '📧',
      ic: '🆔',
      credit_card: '💳',
      date_of_birth: '🎂',
      driver_license: '🚗',
      passport: '📘',
      bank_account: '🏦',
      ip_address: '🌐',
      religion: '🕊️',
      ethnicity: '🌍',
      other: '📋'
    };
    return icons[type] || icons.other;
  };

  // Toggle PII match selection
  const togglePiiMatch = (matchIndex) => {
    const newSelected = new Set(selectedMatches);
    if (newSelected.has(matchIndex)) {
      newSelected.delete(matchIndex);
    } else {
      newSelected.add(matchIndex);
    }
    setSelectedMatches(newSelected);
    
    // Update PII data
    updatePiiData(newSelected);
  };

  // Update PII data based on selected matches
  const updatePiiData = (selectedSet, matchesArray = null) => {
    const currentMatches = matchesArray || piiData.pii_summary.matches;
    const selectedMatchesArray = currentMatches.filter((_, index) => 
      selectedSet.has(index)
    );
    
    // Recalculate pii_types
    const piiTypes = {};
    selectedMatchesArray.forEach(match => {
      piiTypes[match.type] = (piiTypes[match.type] || 0) + 1;
    });
    
    const updatedData = {
      ...piiData,
      pii_summary: {
        ...piiData.pii_summary,
        total_pii_found: selectedMatchesArray.length,
        pii_types: piiTypes,
        high_confidence_count: selectedMatchesArray.filter(m => m.confidence >= 0.9).length,
        matches: matchesArray || piiData.pii_summary.matches
      }
    };
    
    setPiiData(updatedData);
  };

  const handleTextSelection = (event) => {
    const selection = window.getSelection();
    const selectedTextValue = selection.toString().trim();
    
    if (selectedTextValue && selectedTextValue.length >= 2) {
      const range = selection.getRangeAt(0);
      const rect = range.getBoundingClientRect();
      
      setSelectedText(selectedTextValue);
      setModalPosition({
        x: rect.left + window.scrollX,
        y: rect.bottom + window.scrollY + 10
      });
      setShowPiiModal(true);
    }
  };

  const addNewPiiMatch = (piiType) => {
    const text = originalText;
    const selectedTextValue = selectedText;
    
    // Find the position of the selected text in the original text
    const startPos = text.indexOf(selectedTextValue);
    if (startPos === -1) {
      alert('Selected text not found in original document. Please try selecting the text again.');
      setShowPiiModal(false);
      setSelectedText('');
      window.getSelection().removeAllRanges();
      return;
    }
    
    const endPos = startPos + selectedTextValue.length;
    
    // Check if this text overlaps with existing matches
    const existingMatch = piiData.pii_summary.matches.find(match => {
      const [existingStart, existingEnd] = match.position;
      return (startPos < existingEnd && endPos > existingStart);
    });
    
    if (existingMatch) {
      alert('This text overlaps with an existing PII match. Please select different text.');
      setShowPiiModal(false);
      setSelectedText('');
      window.getSelection().removeAllRanges();
      return;
    }
    
    // Create new PII match
    const newMatch = {
      text: selectedTextValue,
      type: piiType,
      position: [startPos, endPos],
      confidence: 0.80 // Default confidence for manually added PII
    };
    
    // Add to matches array
    const updatedMatches = [...piiData.pii_summary.matches, newMatch];
    const newMatchIndex = updatedMatches.length - 1;
    
    // Update selected matches
    const newSelected = new Set(selectedMatches);
    newSelected.add(newMatchIndex);
    setSelectedMatches(newSelected);
    
    // Update PII data
    const updatedData = {
      ...piiData,
      pii_summary: {
        ...piiData.pii_summary,
        matches: updatedMatches
      }
    };
    
    setPiiData(updatedData);
    updatePiiData(newSelected, updatedMatches);
    
    // Close modal and clear selection
    setShowPiiModal(false);
    setSelectedText('');
    window.getSelection().removeAllRanges();
  };

  // Render text with highlighted PII and clickable words
  const renderHighlightedText = () => {
    if (!originalText || !piiData?.pii_summary?.matches) {
      return <span>No text available for highlighting</span>;
    }
    
    const text = originalText;
    const matches = piiData.pii_summary.matches;
    
    // Sort matches by position to process them in order
    const sortedMatches = matches
      .map((match, index) => ({ ...match, originalIndex: index }))
      .sort((a, b) => a.position[0] - b.position[0]);
    
    let result = [];
    let lastIndex = 0;
    
    sortedMatches.forEach((match) => {
      const [start, end] = match.position;
      const isSelected = selectedMatches.has(match.originalIndex);
      
      // Add text before this match (make it selectable)
      if (start > lastIndex) {
        const textBefore = text.substring(lastIndex, start);
        result.push(
          <span key={`text-${lastIndex}`} className="selectable-text">
            {textBefore}
          </span>
        );
      }
      
      // Add the highlighted match
      result.push(
        <span
          key={`match-${match.originalIndex}`}
          className={`pii-highlight ${isSelected ? 'selected' : 'deselected'}`}
          style={{
            backgroundColor: isSelected ? getPiiTypeColor(match.type) + '30' : '#f3f4f6',
            borderBottom: isSelected ? `2px solid ${getPiiTypeColor(match.type)}` : '2px solid #d1d5db',
            color: isSelected ? getPiiTypeColor(match.type) : '#6b7280'
          }}
          onClick={() => togglePiiMatch(match.originalIndex)}
          title={`${match.type.replace('_', ' ').toUpperCase()} (${Math.round(match.confidence * 100)}% confidence) - Click to ${isSelected ? 'deselect' : 'select'}`}
        >
          {match.text}
        </span>
      );
      
      lastIndex = end;
    });
    
    // Add remaining text (make it selectable)
    if (lastIndex < text.length) {
      const remainingText = text.substring(lastIndex);
      result.push(
        <span key={`text-${lastIndex}`} className="selectable-text">
          {remainingText}
        </span>
      );
    }
    
    return result;
  };

  // Group PII types for summary
  const getGroupedPiiTypes = () => {
    if (!piiData?.pii_summary?.pii_types) return [];
    
    const types = piiData.pii_summary.pii_types;
    return Object.entries(types).map(([type, count]) => ({
      type,
      count,
      color: getPiiTypeColor(type),
      icon: getPiiTypeIcon(type)
    })).sort((a, b) => b.count - a.count);
  };

  // Save changes to backend
  const saveChanges = async () => {
    if (!fileId) {
      alert('No file ID available for saving changes');
      return;
    }

    try {
      const selectedMatchesArray = piiData.pii_summary.matches.filter((_, index) => 
        selectedMatches.has(index)
      );

      const saveData = {
        file_id: fileId,
        pii_matches: selectedMatchesArray.map(match => ({
          text: match.text,
          type: match.type,
          start_pos: match.position[0],
          end_pos: match.position[1],
          confidence: match.confidence
        })),
        pii_summary: {
          total_pii_found: selectedMatchesArray.length,
          high_confidence_count: selectedMatchesArray.filter(m => m.confidence >= 0.9).length,
          pii_types: piiData.pii_summary.pii_types
        }
      };

      const response = await fetch(
        process.env.NODE_ENV === 'production' 
          ? `/api/document/${fileId}/pii` 
          : `http://127.0.0.1:5000/document/${fileId}/pii`,
        {
          method: 'PUT',
          headers: {
            'Content-Type': 'application/json',
          },
          body: JSON.stringify(saveData)
        }
      );

      if (response.ok) {
        alert('PII changes saved successfully!');
      } else {
        throw new Error(`Failed to save changes: ${response.status}`);
      }
    } catch (error) {
      console.error('Error saving PII changes:', error);
      alert('Failed to save changes. Please try again.');
    }
  };

  // Export results
  const exportResults = async () => {
    const selectedMatchesArray = piiData.pii_summary.matches.filter((_, index) =>
      selectedMatches.has(index)
    );

    const exportData = {
      file_id: fileId,
      processing_timestamp: new Date().toISOString(),
      pii_summary: {
        total_pii_found: selectedMatchesArray.length,
        high_confidence_count: selectedMatchesArray.filter(m => m.confidence >= 0.9).length,
        pii_types: piiData.pii_summary.pii_types
      },
      pii_matches: selectedMatchesArray,
      original_text_length: originalText.length
    };

    try {
      const response = await fetch('http://localhost:5000/api/pii/save', {
        method: 'POST',
        headers: { 'Content-Type': 'application/json' },
        body: JSON.stringify(exportData)
      });

      if (!response.ok) throw new Error('Failed to save results');
      alert('PII results saved to database successfully!');
    } catch (err) {
      console.error(err);
      alert('Error saving PII results.');
    }
  };

  // const exportResults = () => {
  //   const selectedMatchesArray = piiData.pii_summary.matches.filter((_, index) => 
  //     selectedMatches.has(index)
  //   );

  //   const exportData = {
  //     file_id: fileId,
  //     processing_timestamp: new Date().toISOString(),
  //     pii_summary: {
  //       total_pii_found: selectedMatchesArray.length,
  //       high_confidence_count: selectedMatchesArray.filter(m => m.confidence >= 0.9).length,
  //       pii_types: piiData.pii_summary.pii_types
  //     },
  //     pii_matches: selectedMatchesArray,
  //     original_text_length: originalText.length
  //   };

  //   const blob = new Blob([JSON.stringify(exportData, null, 2)], { type: 'application/json' });
  //   const url = URL.createObjectURL(blob);
  //   const a = document.createElement('a');
  //   a.href = url;
  //   a.download = `pii_results_${fileId}_${new Date().toISOString().split('T')[0]}.json`;
  //   document.body.appendChild(a);
  //   a.click();
  //   document.body.removeChild(a);
  //   URL.revokeObjectURL(url);
  // };

  // Reset to original
  const resetToOriginal = () => {
    if (piiData?.pii_summary?.matches) {
      setSelectedMatches(new Set(piiData.pii_summary.matches.map((_, index) => index)));
      updatePiiData(new Set(piiData.pii_summary.matches.map((_, index) => index)));
    }
  };

  // Loading state
  if (loading) {
    return (
      <div className="pii-detection-container">
        <div className="pii-detection-content">
          <div className="pii-detection-header">
            <h1 className="pii-detection-title">PII Detection & Editing</h1>
            <p className="pii-detection-subtitle">Loading PII data...</p>
          </div>
          <div className="loading-container" style={{ 
            display: 'flex', 
            justifyContent: 'center', 
            alignItems: 'center', 
            height: '400px',
            flexDirection: 'column',
            gap: '1rem'
          }}>
            <div style={{
              width: '40px',
              height: '40px',
              border: '4px solid #f3f4f6',
              borderTop: '4px solid #3b82f6',
              borderRadius: '50%',
              animation: 'spin 1s linear infinite'
            }}></div>
            <p style={{ color: '#6b7280' }}>Loading PII analysis...</p>
          </div>
        </div>
      </div>
    );
  }

  // Error state
  if (error) {
    return (
      <div className="pii-detection-container">
        <div className="pii-detection-content">
          <div className="pii-detection-header">
            <h1 className="pii-detection-title">PII Detection & Editing</h1>
            <p className="pii-detection-subtitle">Error loading data</p>
          </div>
          <div className="error-container" style={{
            display: 'flex',
            justifyContent: 'center',
            alignItems: 'center',
            height: '400px',
            flexDirection: 'column',
            gap: '1rem'
          }}>
            <div style={{
              fontSize: '3rem',
              color: '#ef4444'
            }}>❌</div>
            <h3 style={{ color: '#ef4444', margin: 0 }}>Failed to Load PII Data</h3>
            <p style={{ color: '#6b7280', textAlign: 'center' }}>{error}</p>
            <button 
              onClick={() => window.location.reload()} 
              className="action-button primary"
              style={{ marginTop: '1rem' }}
            >
              🔄 Retry
            </button>
          </div>
        </div>
      </div>
    );
  }

  // No data state
  if (!piiData || !piiData.pii_summary) {
    return (
      <div className="pii-detection-container">
        <div className="pii-detection-content">
          <div className="pii-detection-header">
            <h1 className="pii-detection-title">PII Detection & Editing</h1>
            <p className="pii-detection-subtitle">No data available</p>
          </div>
          <div className="no-data-container" style={{
            display: 'flex',
            justifyContent: 'center',
            alignItems: 'center',
            height: '400px',
            flexDirection: 'column',
            gap: '1rem'
          }}>
            <div style={{
              fontSize: '3rem',
              color: '#6b7280'
            }}>📄</div>
            <h3 style={{ color: '#6b7280', margin: 0 }}>No PII Data Found</h3>
            <p style={{ color: '#6b7280', textAlign: 'center' }}>
              No PII analysis data is available for this file.
            </p>
          </div>
        </div>
      </div>
    );
  }

  return (
    <div className="pii-detection-container">
      <div className="pii-detection-content">
        {/* Header */}
        <div className="pii-detection-header">
          <h1 className="pii-detection-title">PII Detection & Editing</h1>
          <p className="pii-detection-subtitle">Review and modify detected personally identifiable information (PII)</p>
        </div>

        <div className="pii-detection-grid">
          {/* Left Panel - Document with PII Highlights */}
          <div className="document-panel">
            <div className="panel-header">
              <h2 className="panel-title">
                📄 Document Text
                <span className="panel-subtitle">
                  (Click on highlighted text to toggle PII detection)
                </span>
              </h2>
            </div>
            
            <div className="panel-content">
              <div className="document-text-area">
                <pre 
                  className="document-text"
                  onMouseUp={handleTextSelection}
                >
                  {renderHighlightedText()}
                </pre>
              </div>
              
              {/* PII Type Selection Modal */}
              {showPiiModal && (
                <>
                  <div 
                    className="pii-modal-overlay" 
                    onClick={() => {
                      setShowPiiModal(false);
                      setSelectedText('');
                      window.getSelection().removeAllRanges();
                    }}
                  />
                  <div 
                    className="pii-modal fixed-modal"
                    // style={{
                    //   left: `${modalPosition.x}px`,
                    //   top: `${modalPosition.y}px`
                    // }}
                  >
                    <div className="pii-modal-title">
                      Categorize "{selectedText.length > 20 ? selectedText.substring(0, 20) + '...' : selectedText}" as:
                    </div>
                    <div className="pii-modal-options">
                      {[
                        { type: 'name', icon: '👤', label: 'Name' },
                        { type: 'phone', icon: '📞', label: 'Phone Number' },
                        { type: 'address', icon: '📍', label: 'Address' },
                        { type: 'email', icon: '📧', label: 'Email' },
                        { type: 'ic', icon: '🆔', label: 'IC/NRIC' },
                        { type: 'credit_card', icon: '💳', label: 'Credit Card' },
                        { type: 'date_of_birth', icon: '🎂', label: 'Date of Birth' },
                        { type: 'passport', icon: '📘', label: 'Passport' },
                        { type: 'religion', icon: '🕊️', label: 'Religion' },
                        { type: 'ethnicity', icon: '🌍', label: 'Ethnicity' },
                        { type: 'other', icon: '📋', label: 'Other PII' }
                      ].map(({ type, icon, label }) => (
                        <button
                          key={type}
                          onClick={() => addNewPiiMatch(type)}
                          className="pii-modal-option"
                          style={{ color: getPiiTypeColor(type) }}
                        >
                          <span>{icon}</span>
                          <span>{label}</span>
                        </button>
                      ))}
                    </div>
                  </div>
                </>
              )}

              {/* Instructions */}
              <div className="instructions-panel">
                <h4 className="instructions-title">How to use:</h4>
                <div className="instructions-list">
                  <div>• <span style={{ textDecoration: 'underline' }}>Underlined text</span> = Selected as PII (will be processed)</div>
                  <div>• <span style={{ textDecoration: 'line-through', color: '#6b7280' }}>Strikethrough text</span> = Deselected (will be ignored)</div>
                  <div>• Click on highlighted text to toggle selection</div>
                  <div>• <strong>Select any text </strong> to categorize it as new PII</div>
                </div>
              </div>
            </div>
          </div>

          {/* Right Panel - PII Summary */}
          <div className="summary-panel">
            {/* Summary Stats */}
            <div className="summary-card">
              <div className="panel-header">
                <h2 className="panel-title">
                  📊 PII Summary
                </h2>
              </div>
              
              <div className="summary-stats">
                <div className="stats-grid">
                  <div className="stat-card blue">
                    <div className="stat-number blue">
                      {piiData.pii_summary.total_pii_found}
                    </div>
                    <div className="stat-label blue">Total PII Found</div>
                  </div>
                  
                  <div className="stat-card green">
                    <div className="stat-number green">
                      {piiData.pii_summary.high_confidence_count}
                    </div>
                    <div className="stat-label green">High Confidence</div>
                  </div>
                </div>
                
                {/* PII Types Breakdown */}
                <div className="pii-types-section">
                  <h3 className="pii-types-title">PII Types:</h3>
                  {getGroupedPiiTypes().length > 0 ? getGroupedPiiTypes().map(({ type, count, color, icon }) => (
                    <div key={type} className="pii-type-item" 
                         style={{ borderColor: color + '40', backgroundColor: color + '10' }}>
                      <div className="pii-type-left">
                        <span className="pii-type-icon">{icon}</span>
                        <span className="pii-type-name" style={{ color }}>
                          {type.replace('_', ' ').toUpperCase()}
                        </span>
                      </div>
                      <div className="pii-type-right">
                        <span className="pii-type-count" style={{ color }}>
                          {count}
                        </span>
                        <span className="pii-type-found">found</span>
                      </div>
                    </div>
                  )) : (
                    <div style={{ padding: '1rem', textAlign: 'center', color: '#6b7280' }}>
                      No PII types selected
                    </div>
                  )}
                </div>
              </div>
            </div>

            {/* Processing Details */}
            <div className="summary-card">
              <div className="panel-header">
                <h3 className="panel-title">Processing Details</h3>
              </div>
              
              <div className="processing-details">
                <div className="processing-item">
                  <span className="processing-label">File ID:</span>
                  <span className="processing-value mono">
                    {fileId}
                  </span>
                </div>
                
                <div className="processing-item">
                  <span className="processing-label">Processing Time:</span>
                  <span className="processing-value">
                    {piiData.processing_duration?.toFixed(2) || 'N/A'}s
                  </span>
                </div>
                
                <div className="processing-item">
                  <span className="processing-label">Timestamp:</span>
                  <span className="processing-value">
                    {piiData.processing_timestamp 
                      ? new Date(piiData.processing_timestamp).toLocaleString()
                      : 'N/A'
                    }
                  </span>
                </div>
              </div>
            </div>

            {/* Actions */}
            <div className="summary-card">
              <div className="actions-panel">
                <button className="action-button secondary" onClick={exportResults}>
                  💾 Save Changes
                </button>
                
                <button className="action-button outline" onClick={resetToOriginal}>
                  🔄 Reset to Original
                </button>
              </div>
            </div>
          </div>
        </div>
      </div>
    </div>
  );
=======
	const [piiData, setPiiData] = useState(initialPiiData);
	const [loading, setLoading] = useState(!initialPiiData);
	const [error, setError] = useState(null);
	const [selectedMatches, setSelectedMatches] = useState(new Set());
	const [originalText, setOriginalText] = useState(extractedText || '');

	// New state for tracking changes and save status
	const [hasUnsavedChanges, setHasUnsavedChanges] = useState(false);
	const [lastSavedState, setLastSavedState] = useState(null);
	const [showEncryptButton, setShowEncryptButton] = useState(false);

	// Fetch PII data from backend if not provided
	useEffect(() => {
		const fetchPiiData = async () => {
			if (initialPiiData) {
				// Initialize with provided data
				if (initialPiiData.pii_summary && initialPiiData.pii_summary.matches) {
					const initialSelection = new Set(initialPiiData.pii_summary.matches.map((_, index) => index));
					setSelectedMatches(initialSelection);
					setLastSavedState(initialSelection);
				}
				// Get original text if not provided
				if (!extractedText) {
					try {
						const docResponse = await fetch(
							process.env.NODE_ENV === 'production'
								? `/api/document/${fileId}`
								: `http://127.0.0.1:5000/document/${fileId}`
						);
						if (docResponse.ok) {
							const docData = await docResponse.json();
							setOriginalText(docData.extracted_text || '');
						}
					} catch (err) {
						console.error('Error fetching original text:', err);
					}
				}
				return;
			}

			if (!fileId) {
				setError('No file ID provided');
				setLoading(false);
				return;
			}

			try {
				setLoading(true);
				const apiUrl = process.env.NODE_ENV === 'production'
					? `/api/document/${fileId}/pii`
					: `http://127.0.0.1:5000/document/${fileId}/pii`;

				const response = await fetch(apiUrl);

				if (!response.ok) {
					if (response.status === 404) {
						throw new Error('PII data not found for this file');
					} else {
						throw new Error(`Server error: ${response.status}`);
					}
				}

				const data = await response.json();

				// Get original text from document endpoint
				const docResponse = await fetch(
					process.env.NODE_ENV === 'production'
						? `/api/document/${fileId}`
						: `http://127.0.0.1:5000/document/${fileId}`
				);

				if (docResponse.ok) {
					const docData = await docResponse.json();
					setOriginalText(docData.extracted_text || '');
				}

				// Transform data to match expected format
				const transformedData = {
					...data,
					pii_summary: {
						total_pii_found: data.pii_matches?.length || 0,
						high_confidence_count: data.pii_matches?.filter(m => m.confidence >= 0.9).length || 0,
						pii_types: {},
						matches: data.pii_matches?.map(match => ({
							text: match.text,
							type: match.type,
							position: [match.start_pos, match.end_pos],
							confidence: match.confidence
						})) || []
					}
				};

				// Calculate pii_types
				if (data.pii_matches) {
					data.pii_matches.forEach(match => {
						transformedData.pii_summary.pii_types[match.type] =
							(transformedData.pii_summary.pii_types[match.type] || 0) + 1;
					});
				}

				setPiiData(transformedData);

				// Initialize selected matches with all matches selected by default
				if (transformedData.pii_summary.matches) {
					const initialSelection = new Set(transformedData.pii_summary.matches.map((_, index) => index));
					setSelectedMatches(initialSelection);
					setLastSavedState(initialSelection);
				}

			} catch (err) {
				console.error('Error fetching PII data:', err);
				setError(err.message || 'Failed to load PII data');
			} finally {
				setLoading(false);
			}
		};

		fetchPiiData();
	}, [fileId, initialPiiData, extractedText]);

	// Function to check if there are unsaved changes
	const checkForUnsavedChanges = (currentSelection, currentMatches) => {
		if (!lastSavedState) return false;

		// Compare current selection with last saved state
		if (currentSelection.size !== lastSavedState.size) return true;

		for (let item of currentSelection) {
			if (!lastSavedState.has(item)) return true;
		}

		// Also check if new matches were added (length changed)
		if (currentMatches && piiData?.pii_summary?.matches) {
			if (currentMatches.length !== piiData.pii_summary.matches.length) return true;
		}

		return false;
	};

	// Handle text selection and word clicking
	const [selectedText, setSelectedText] = useState('');
	const [showPiiModal, setShowPiiModal] = useState(false);
	const [modalPosition, setModalPosition] = useState({ x: 0, y: 0 });

	// Get PII type color
	const getPiiTypeColor = (type) => {
		const colors = {
			name: '#3b82f6',      // Blue
			phone: '#10b981',     // Green
			address: '#f59e0b',   // Yellow
			email: '#ef4444',     // Red
			ic: '#8b5cf6',        // Purple
			credit_card: '#f97316', // Orange
			date_of_birth: '#06b6d4', // Cyan
			driver_license: '#84cc16', // Lime
			passport: '#ec4899',  // Pink
			bank_account: '#6366f1', // Indigo
			ip_address: '#14b8a6', // Teal
			religion: '#a855f7',  // Violet
			ethnicity: '#f43f5e', // Rose
			other: '#6b7280'      // Gray
		};
		return colors[type] || colors.other;
	};

	// Get PII type icon
	const getPiiTypeIcon = (type) => {
		const icons = {
			name: '👤',
			phone: '📞',
			address: '📍',
			email: '📧',
			ic: '🆔',
			credit_card: '💳',
			date_of_birth: '🎂',
			driver_license: '🚗',
			passport: '📘',
			bank_account: '🏦',
			ip_address: '🌐',
			religion: '🕊️',
			ethnicity: '🌍',
			other: '📋'
		};
		return icons[type] || icons.other;
	};

	// Toggle PII match selection
	const togglePiiMatch = (matchIndex) => {
		const newSelected = new Set(selectedMatches);
		if (newSelected.has(matchIndex)) {
			newSelected.delete(matchIndex);
		} else {
			newSelected.add(matchIndex);
		}
		setSelectedMatches(newSelected);

		// Check for unsaved changes
		const hasChanges = checkForUnsavedChanges(newSelected, piiData.pii_summary.matches);
		setHasUnsavedChanges(hasChanges);
		if (hasChanges) {
			setShowEncryptButton(false);
		}

		// Update PII data
		updatePiiData(newSelected);
	};

	// Update PII data based on selected matches
	const updatePiiData = (selectedSet, matchesArray = null) => {
		const currentMatches = matchesArray || piiData.pii_summary.matches;
		const selectedMatchesArray = currentMatches.filter((_, index) =>
			selectedSet.has(index)
		);

		// Recalculate pii_types
		const piiTypes = {};
		selectedMatchesArray.forEach(match => {
			piiTypes[match.type] = (piiTypes[match.type] || 0) + 1;
		});

		const updatedData = {
			...piiData,
			pii_summary: {
				...piiData.pii_summary,
				total_pii_found: selectedMatchesArray.length,
				pii_types: piiTypes,
				high_confidence_count: selectedMatchesArray.filter(m => m.confidence >= 0.9).length,
				matches: matchesArray || piiData.pii_summary.matches
			}
		};

		setPiiData(updatedData);
	};

	const handleTextSelection = (event) => {
		const selection = window.getSelection();
		const selectedTextValue = selection.toString().trim();

		if (selectedTextValue && selectedTextValue.length >= 2) {
			const range = selection.getRangeAt(0);
			const rect = range.getBoundingClientRect();

			setSelectedText(selectedTextValue);
			setModalPosition({
				x: rect.left + window.scrollX,
				y: rect.bottom + window.scrollY + 10
			});
			setShowPiiModal(true);
		}
	};

	const addNewPiiMatch = (piiType) => {
		const text = originalText;
		const selectedTextValue = selectedText;

		// Find the position of the selected text in the original text
		const startPos = text.indexOf(selectedTextValue);
		if (startPos === -1) {
			alert('Selected text not found in original document. Please try selecting the text again.');
			setShowPiiModal(false);
			setSelectedText('');
			window.getSelection().removeAllRanges();
			return;
		}

		const endPos = startPos + selectedTextValue.length;

		// Check if this text overlaps with existing matches
		const existingMatch = piiData.pii_summary.matches.find(match => {
			const [existingStart, existingEnd] = match.position;
			return (startPos < existingEnd && endPos > existingStart);
		});

		if (existingMatch) {
			alert('This text overlaps with an existing PII match. Please select different text.');
			setShowPiiModal(false);
			setSelectedText('');
			window.getSelection().removeAllRanges();
			return;
		}

		// Create new PII match
		const newMatch = {
			text: selectedTextValue,
			type: piiType,
			position: [startPos, endPos],
			confidence: 0.80 // Default confidence for manually added PII
		};

		// Add to matches array
		const updatedMatches = [...piiData.pii_summary.matches, newMatch];
		const newMatchIndex = updatedMatches.length - 1;

		// Update selected matches
		const newSelected = new Set(selectedMatches);
		newSelected.add(newMatchIndex);
		setSelectedMatches(newSelected);

		// Check for unsaved changes
		const hasChanges = checkForUnsavedChanges(newSelected, updatedMatches);
		setHasUnsavedChanges(hasChanges);
		if (hasChanges) {
			setShowEncryptButton(false);
		}

		// Update PII data
		const updatedData = {
			...piiData,
			pii_summary: {
				...piiData.pii_summary,
				matches: updatedMatches
			}
		};

		setPiiData(updatedData);
		updatePiiData(newSelected, updatedMatches);

		// Close modal and clear selection
		setShowPiiModal(false);
		setSelectedText('');
		window.getSelection().removeAllRanges();
	};

	// Render text with highlighted PII and clickable words
	const renderHighlightedText = () => {
		if (!originalText || !piiData?.pii_summary?.matches) {
			return <span>No text available for highlighting</span>;
		}

		const text = originalText;
		const matches = piiData.pii_summary.matches;

		// Sort matches by position to process them in order
		const sortedMatches = matches
			.map((match, index) => ({ ...match, originalIndex: index }))
			.sort((a, b) => a.position[0] - b.position[0]);

		let result = [];
		let lastIndex = 0;

		sortedMatches.forEach((match) => {
			const [start, end] = match.position;
			const isSelected = selectedMatches.has(match.originalIndex);

			// Add text before this match (make it selectable)
			if (start > lastIndex) {
				const textBefore = text.substring(lastIndex, start);
				result.push(
					<span key={`text-${lastIndex}`} className="selectable-text">
						{textBefore}
					</span>
				);
			}

			// Add the highlighted match
			result.push(
				<span
					key={`match-${match.originalIndex}`}
					className={`pii-highlight ${isSelected ? 'selected' : 'deselected'}`}
					style={{
						backgroundColor: isSelected ? getPiiTypeColor(match.type) + '30' : '#f3f4f6',
						borderBottom: isSelected ? `2px solid ${getPiiTypeColor(match.type)}` : '2px solid #d1d5db',
						color: isSelected ? getPiiTypeColor(match.type) : '#6b7280'
					}}
					onClick={() => togglePiiMatch(match.originalIndex)}
					title={`${match.type.replace('_', ' ').toUpperCase()} (${Math.round(match.confidence * 100)}% confidence) - Click to ${isSelected ? 'deselect' : 'select'}`}
				>
					{match.text}
				</span>
			);

			lastIndex = end;
		});

		// Add remaining text (make it selectable)
		if (lastIndex < text.length) {
			const remainingText = text.substring(lastIndex);
			result.push(
				<span key={`text-${lastIndex}`} className="selectable-text">
					{remainingText}
				</span>
			);
		}

		return result;
	};

	// Group PII types for summary
	const getGroupedPiiTypes = () => {
		if (!piiData?.pii_summary?.pii_types) return [];

		const types = piiData.pii_summary.pii_types;
		return Object.entries(types).map(([type, count]) => ({
			type,
			count,
			color: getPiiTypeColor(type),
			icon: getPiiTypeIcon(type)
		})).sort((a, b) => b.count - a.count);
	};

	// Save changes to backend
	// Save changes to backend
	const saveChanges = async () => {
		if (!fileId) {
			alert('No file ID available for saving changes');
			return;
		}

		try {
			const selectedMatchesArray = piiData.pii_summary.matches.filter((_, index) =>
				selectedMatches.has(index)
			);

			const saveData = {
				file_id: fileId,
				pii_matches: selectedMatchesArray.map(match => ({
					text: match.text,
					type: match.type,
					start_pos: match.position[0],
					end_pos: match.position[1],
					confidence: match.confidence
				})),
				pii_summary: {
					total_pii_found: selectedMatchesArray.length,
					high_confidence_count: selectedMatchesArray.filter(m => m.confidence >= 0.9).length,
					pii_types: piiData.pii_summary.pii_types
				},
				// Add original text for reference
				original_text: originalText
			};

			// UPDATED ENDPOINT AND METHOD
			const apiUrl = process.env.NODE_ENV === 'production'
				? '/api/pii/save'
				: 'http://127.0.0.1:5000/api/pii/save';

			const response = await fetch(apiUrl, {
				method: 'PUT',  // Use PUT method for updates
				headers: {
					'Content-Type': 'application/json',
				},
				body: JSON.stringify(saveData)
			});

			const responseData = await response.json();

			if (response.ok) {
				alert(responseData.message || 'PII changes saved successfully!');

				// Update the saved state and show encrypt button
				setLastSavedState(new Set(selectedMatches));
				setHasUnsavedChanges(false);
				setShowEncryptButton(true);

				// Update local PII data with new selection
				const updatedData = {
					...piiData,
					pii_summary: {
						...piiData.pii_summary,
						matches: saveData.pii_matches.map(m => ({
							...m,
							position: [m.start_pos, m.end_pos]
						}))
					}
				};
				setPiiData(updatedData);
			} else {
				throw new Error(responseData.error || `Failed to save changes: ${response.status}`);
			}
		} catch (error) {
			console.error('Error saving PII changes:', error);
			alert(error.message || 'Failed to save changes. Please try again.');
		}
	};

	// Export results
	const exportResults = async () => {
		const selectedMatchesArray = piiData.pii_summary.matches.filter((_, index) =>
			selectedMatches.has(index)
		);

		const exportData = {
			file_id: fileId,
			processing_timestamp: new Date().toISOString(),
			pii_summary: {
				total_pii_found: selectedMatchesArray.length,
				high_confidence_count: selectedMatchesArray.filter(m => m.confidence >= 0.9).length,
				pii_types: piiData.pii_summary.pii_types
			},
			pii_matches: selectedMatchesArray,
			original_text_length: originalText.length
		};

		try {
			const response = await fetch('http://localhost:5000/api/pii/save', {
				method: 'POST',
				headers: { 'Content-Type': 'application/json' },
				body: JSON.stringify(exportData)
			});

			if (!response.ok) throw new Error('Failed to save results');
			alert('PII results saved to database successfully!');
		} catch (err) {
			console.error(err);
			alert('Error saving PII results.');
		}
	};

	const encryptNow = async () => {
		if (!fileId) {
			alert('No file ID available for encryption');
			return;
		}

		try {
			// Step 1: Trigger backend encryption
			const response = await fetch('http://localhost:5000/encrypt_pii', {
				method: 'POST',
				headers: { 'Content-Type': 'application/json' },
				body: JSON.stringify({ file_id: fileId })
			});

			if (!response.ok) throw new Error('Failed to trigger encryption');

			const result = await response.json();
			alert('Encryption successful!');

			// Step 2: Trigger file download
			const downloadUrl = `http://localhost:5000/get_tokenized_text?file_id=${fileId}`;
			const downloadResponse = await fetch(downloadUrl);

			if (!downloadResponse.ok) throw new Error('Failed to download tokenized file');

			const blob = await downloadResponse.blob();
			const url = window.URL.createObjectURL(blob);

			const link = document.createElement('a');
			link.href = url;
			link.download = `${fileId}_tokenized.txt`;
			document.body.appendChild(link);
			link.click();
			link.remove();
			window.URL.revokeObjectURL(url);
		} catch (err) {
			console.error('Encryption or download error:', err);
			alert('Failed to encrypt or download. Please try again.');
		}
	};

	// Reset to original
	const resetToOriginal = () => {
		if (piiData?.pii_summary?.matches) {
			const originalSelection = new Set(piiData.pii_summary.matches.map((_, index) => index));
			setSelectedMatches(originalSelection);
			updatePiiData(originalSelection);

			// Check for unsaved changes
			const hasChanges = checkForUnsavedChanges(originalSelection, piiData.pii_summary.matches);
			setHasUnsavedChanges(hasChanges);
			if (hasChanges) {
				setShowEncryptButton(false);
			}
		}
	};

	// Loading state
	if (loading) {
		return (
			<div className="pii-detection-container">
				<div className="pii-detection-content">
					<div className="pii-detection-header">
						<h1 className="pii-detection-title">PII Detection & Editing</h1>
						<p className="pii-detection-subtitle">Loading PII data...</p>
					</div>
					<div className="loading-container" style={{
						display: 'flex',
						justifyContent: 'center',
						alignItems: 'center',
						height: '400px',
						flexDirection: 'column',
						gap: '1rem'
					}}>
						<div style={{
							width: '40px',
							height: '40px',
							border: '4px solid #f3f4f6',
							borderTop: '4px solid #3b82f6',
							borderRadius: '50%',
							animation: 'spin 1s linear infinite'
						}}></div>
						<p style={{ color: '#6b7280' }}>Loading PII analysis...</p>
					</div>
				</div>
			</div>
		);
	}

	// Error state
	if (error) {
		return (
			<div className="pii-detection-container">
				<div className="pii-detection-content">
					<div className="pii-detection-header">
						<h1 className="pii-detection-title">PII Detection & Editing</h1>
						<p className="pii-detection-subtitle">Error loading data</p>
					</div>
					<div className="error-container" style={{
						display: 'flex',
						justifyContent: 'center',
						alignItems: 'center',
						height: '400px',
						flexDirection: 'column',
						gap: '1rem'
					}}>
						<div style={{
							fontSize: '3rem',
							color: '#ef4444'
						}}>❌</div>
						<h3 style={{ color: '#ef4444', margin: 0 }}>Failed to Load PII Data</h3>
						<p style={{ color: '#6b7280', textAlign: 'center' }}>{error}</p>
						<button
							onClick={() => window.location.reload()}
							className="action-button primary"
							style={{ marginTop: '1rem' }}
						>
							🔄 Retry
						</button>
					</div>
				</div>
			</div>
		);
	}

	// No data state
	if (!piiData || !piiData.pii_summary) {
		return (
			<div className="pii-detection-container">
				<div className="pii-detection-content">
					<div className="pii-detection-header">
						<h1 className="pii-detection-title">PII Detection & Editing</h1>
						<p className="pii-detection-subtitle">No data available</p>
					</div>
					<div className="no-data-container" style={{
						display: 'flex',
						justifyContent: 'center',
						alignItems: 'center',
						height: '400px',
						flexDirection: 'column',
						gap: '1rem'
					}}>
						<div style={{
							fontSize: '3rem',
							color: '#6b7280'
						}}>📄</div>
						<h3 style={{ color: '#6b7280', margin: 0 }}>No PII Data Found</h3>
						<p style={{ color: '#6b7280', textAlign: 'center' }}>
							No PII analysis data is available for this file.
						</p>
					</div>
				</div>
			</div>
		);
	}

	return (
		<div className="pii-detection-container">
			<div className="pii-detection-content">
				{/* Header */}
				<div className="pii-detection-header">
					<h1 className="pii-detection-title">PII Detection & Editing</h1>
					<p className="pii-detection-subtitle">Review and modify detected personally identifiable information (PII)</p>
					{hasUnsavedChanges && (
						<div style={{
							backgroundColor: '#fef3c7',
							color: '#92400e',
							padding: '0.5rem 1rem',
							borderRadius: '0.5rem',
							fontSize: '0.9rem',
							marginTop: '0.5rem'
						}}>
							⚠️ You have unsaved changes. Click "Save Changes" to save your modifications.
						</div>
					)}
				</div>

				<div className="pii-detection-grid">
					{/* Left Panel - Document with PII Highlights */}
					<div className="document-panel">
						<div className="panel-header">
							<h2 className="panel-title">
								📄 Document Text
								<span className="panel-subtitle">
									(Click on highlighted text to toggle PII detection)
								</span>
							</h2>
						</div>

						<div className="panel-content">
							<div className="document-text-area">
								<pre
									className="document-text"
									onMouseUp={handleTextSelection}
								>
									{renderHighlightedText()}
								</pre>
							</div>

							{/* PII Type Selection Modal */}
							{showPiiModal && (
								<>
									<div
										className="pii-modal-overlay"
										onClick={() => {
											setShowPiiModal(false);
											setSelectedText('');
											window.getSelection().removeAllRanges();
										}}
									/>
									<div
										className="pii-modal"
										style={{
											left: `${modalPosition.x}px`,
											top: `${modalPosition.y}px`
										}}
									>
										<div className="pii-modal-title">
											Categorize "{selectedText.length > 20 ? selectedText.substring(0, 20) + '...' : selectedText}" as:
										</div>
										<div className="pii-modal-options">
											{[
												{ type: 'name', icon: '👤', label: 'Name' },
												{ type: 'phone', icon: '📞', label: 'Phone Number' },
												{ type: 'address', icon: '📍', label: 'Address' },
												{ type: 'email', icon: '📧', label: 'Email' },
												{ type: 'ic', icon: '🆔', label: 'IC/NRIC' },
												{ type: 'credit_card', icon: '💳', label: 'Credit Card' },
												{ type: 'date_of_birth', icon: '🎂', label: 'Date of Birth' },
												{ type: 'passport', icon: '📘', label: 'Passport' },
												{ type: 'religion', icon: '🕊️', label: 'Religion' },
												{ type: 'ethnicity', icon: '🌍', label: 'Ethnicity' },
												{ type: 'other', icon: '📋', label: 'Other PII' }
											].map(({ type, icon, label }) => (
												<button
													key={type}
													onClick={() => addNewPiiMatch(type)}
													className="pii-modal-option"
													style={{ color: getPiiTypeColor(type) }}
												>
													<span>{icon}</span>
													<span>{label}</span>
												</button>
											))}
										</div>
									</div>
								</>
							)}

							{/* Instructions */}
							<div className="instructions-panel">
								<h4 className="instructions-title">How to use:</h4>
								<div className="instructions-list">
									<div>• <span style={{ textDecoration: 'underline' }}>Underlined text</span> = Selected as PII (will be processed)</div>
									<div>• <span style={{ textDecoration: 'line-through', color: '#6b7280' }}>Strikethrough text</span> = Deselected (will be ignored)</div>
									<div>• Click on highlighted text to toggle selection</div>
									<div>• <strong>Select any text </strong> to categorize it as new PII</div>
								</div>
							</div>
						</div>
					</div>

					{/* Right Panel - PII Summary */}
					<div className="summary-panel">
						{/* Summary Stats */}
						<div className="summary-card">
							<div className="panel-header">
								<h2 className="panel-title">
									📊 PII Summary
								</h2>
							</div>

							<div className="summary-stats">
								<div className="stats-grid">
									<div className="stat-card blue">
										<div className="stat-number blue">
											{piiData.pii_summary.total_pii_found}
										</div>
										<div className="stat-label blue">Total PII Found</div>
									</div>

									<div className="stat-card green">
										<div className="stat-number green">
											{piiData.pii_summary.high_confidence_count}
										</div>
										<div className="stat-label green">High Confidence</div>
									</div>
								</div>

								{/* PII Types Breakdown */}
								<div className="pii-types-section">
									<h3 className="pii-types-title">PII Types:</h3>
									{getGroupedPiiTypes().length > 0 ? getGroupedPiiTypes().map(({ type, count, color, icon }) => (
										<div key={type} className="pii-type-item"
											style={{ borderColor: color + '40', backgroundColor: color + '10' }}>
											<div className="pii-type-left">
												<span className="pii-type-icon">{icon}</span>
												<span className="pii-type-name" style={{ color }}>
													{type.replace('_', ' ').toUpperCase()}
												</span>
											</div>
											<div className="pii-type-right">
												<span className="pii-type-count" style={{ color }}>
													{count}
												</span>
												<span className="pii-type-found">found</span>
											</div>
										</div>
									)) : (
										<div style={{ padding: '1rem', textAlign: 'center', color: '#6b7280' }}>
											No PII types selected
										</div>
									)}
								</div>
							</div>
						</div>

						{/* Processing Details */}
						<div className="summary-card">
							<div className="panel-header">
								<h3 className="panel-title">Processing Details</h3>
							</div>

							<div className="processing-details">
								<div className="processing-item">
									<span className="processing-label">File ID:</span>
									<span className="processing-value mono">
										{fileId}
									</span>
								</div>

								<div className="processing-item">
									<span className="processing-label">Processing Time:</span>
									<span className="processing-value">
										{piiData.processing_duration?.toFixed(2) || 'N/A'}s
									</span>
								</div>

								<div className="processing-item">
									<span className="processing-label">Timestamp:</span>
									<span className="processing-value">
										{piiData.processing_timestamp
											? new Date(piiData.processing_timestamp).toLocaleString()
											: 'N/A'
										}
									</span>
								</div>
							</div>
						</div>

						{/* Actions */}
						<div className="summary-card">
							<div className="actions-panel">
								<button
									className={`action-button ${hasUnsavedChanges ? 'primary' : 'secondary'}`}
									onClick={saveChanges}
									style={{
										backgroundColor: hasUnsavedChanges ? '#3b82f6' : undefined,
										color: hasUnsavedChanges ? 'white' : undefined
									}}
								>
									💾 Save Changes {hasUnsavedChanges && '*'}
								</button>

								<button className="action-button outline" onClick={resetToOriginal}>
									🔄 Reset to Original
								</button>

								{showEncryptButton && (
									<button className="action-button danger" onClick={encryptNow}>
										🔐 Encrypt Now
									</button>
								)}
							</div>
						</div>
					</div>
				</div>
			</div>
		</div>
	);
>>>>>>> aa5e0a31
}

export default PIIDetectionPage;<|MERGE_RESOLUTION|>--- conflicted
+++ resolved
@@ -2,785 +2,6 @@
 import './result.css';
 
 function PIIDetectionPage({ fileId, piiData: initialPiiData, extractedText }) {
-<<<<<<< HEAD
-  const [piiData, setPiiData] = useState(initialPiiData);
-  const [loading, setLoading] = useState(!initialPiiData);
-  const [error, setError] = useState(null);
-  const [selectedMatches, setSelectedMatches] = useState(new Set());
-  const [originalText, setOriginalText] = useState(extractedText || '');
-
-  // Fetch PII data from backend if not provided
-  useEffect(() => {
-    const fetchPiiData = async () => {
-      if (initialPiiData) {
-        // Initialize with provided data
-        if (initialPiiData.pii_summary && initialPiiData.pii_summary.matches) {
-          setSelectedMatches(new Set(initialPiiData.pii_summary.matches.map((_, index) => index)));
-        }
-        // Get original text if not provided
-        if (!extractedText) {
-          try {
-            const docResponse = await fetch(
-              process.env.NODE_ENV === 'production' 
-                ? `/api/document/${fileId}` 
-                : `http://127.0.0.1:5000/document/${fileId}`
-            );
-            if (docResponse.ok) {
-              const docData = await docResponse.json();
-              setOriginalText(docData.extracted_text || '');
-            }
-          } catch (err) {
-            console.error('Error fetching original text:', err);
-          }
-        }
-        return;
-      }
-
-      if (!fileId) {
-        setError('No file ID provided');
-        setLoading(false);
-        return;
-      }
-
-      try {
-        setLoading(true);
-        const apiUrl = process.env.NODE_ENV === 'production' 
-            ? `/api/document/${fileId}/pii` 
-            : `http://127.0.0.1:5000/document/${fileId}/pii`;
-          
-        const response = await fetch(apiUrl);
-        
-        if (!response.ok) {
-          if (response.status === 404) {
-            throw new Error('PII data not found for this file');
-          } else {
-            throw new Error(`Server error: ${response.status}`);
-          }
-        }
-
-        const data = await response.json();
-        
-        // Get original text from document endpoint
-        const docResponse = await fetch(
-          process.env.NODE_ENV === 'production' 
-            ? `/api/document/${fileId}` 
-            : `http://127.0.0.1:5000/document/${fileId}`
-        );
-        
-        if (docResponse.ok) {
-          const docData = await docResponse.json();
-          setOriginalText(docData.extracted_text || '');
-        }
-
-        // Transform data to match expected format
-        const transformedData = {
-          ...data,
-          pii_summary: {
-            total_pii_found: data.pii_matches?.length || 0,
-            high_confidence_count: data.pii_matches?.filter(m => m.confidence >= 0.9).length || 0,
-            pii_types: {},
-            matches: data.pii_matches?.map(match => ({
-              text: match.text,
-              type: match.type,
-              position: [match.start_pos, match.end_pos],
-              confidence: match.confidence
-            })) || []
-          }
-        };
-
-        // Calculate pii_types
-        if (data.pii_matches) {
-          data.pii_matches.forEach(match => {
-            transformedData.pii_summary.pii_types[match.type] = 
-              (transformedData.pii_summary.pii_types[match.type] || 0) + 1;
-          });
-        }
-
-        setPiiData(transformedData);
-        
-        // Initialize selected matches with all matches selected by default
-        if (transformedData.pii_summary.matches) {
-          setSelectedMatches(new Set(transformedData.pii_summary.matches.map((_, index) => index)));
-        }
-        
-      } catch (err) {
-        console.error('Error fetching PII data:', err);
-        setError(err.message || 'Failed to load PII data');
-      } finally {
-        setLoading(false);
-      }
-    };
-
-    fetchPiiData();
-  }, [fileId, initialPiiData, extractedText]);
-
-  // Handle text selection and word clicking
-  const [selectedText, setSelectedText] = useState('');
-  const [showPiiModal, setShowPiiModal] = useState(false);
-  const [modalPosition, setModalPosition] = useState({ x: 0, y: 0 });
-
-  // Get PII type color
-  const getPiiTypeColor = (type) => {
-    const colors = {
-      name: '#3b82f6',      // Blue
-      phone: '#10b981',     // Green
-      address: '#f59e0b',   // Yellow
-      email: '#ef4444',     // Red
-      ic: '#8b5cf6',        // Purple
-      credit_card: '#f97316', // Orange
-      date_of_birth: '#06b6d4', // Cyan
-      driver_license: '#84cc16', // Lime
-      passport: '#ec4899',  // Pink
-      bank_account: '#6366f1', // Indigo
-      ip_address: '#14b8a6', // Teal
-      religion: '#a855f7',  // Violet
-      ethnicity: '#f43f5e', // Rose
-      other: '#6b7280'      // Gray
-    };
-    return colors[type] || colors.other;
-  };
-
-  // Get PII type icon
-  const getPiiTypeIcon = (type) => {
-    const icons = {
-      name: '👤',
-      phone: '📞',
-      address: '📍',
-      email: '📧',
-      ic: '🆔',
-      credit_card: '💳',
-      date_of_birth: '🎂',
-      driver_license: '🚗',
-      passport: '📘',
-      bank_account: '🏦',
-      ip_address: '🌐',
-      religion: '🕊️',
-      ethnicity: '🌍',
-      other: '📋'
-    };
-    return icons[type] || icons.other;
-  };
-
-  // Toggle PII match selection
-  const togglePiiMatch = (matchIndex) => {
-    const newSelected = new Set(selectedMatches);
-    if (newSelected.has(matchIndex)) {
-      newSelected.delete(matchIndex);
-    } else {
-      newSelected.add(matchIndex);
-    }
-    setSelectedMatches(newSelected);
-    
-    // Update PII data
-    updatePiiData(newSelected);
-  };
-
-  // Update PII data based on selected matches
-  const updatePiiData = (selectedSet, matchesArray = null) => {
-    const currentMatches = matchesArray || piiData.pii_summary.matches;
-    const selectedMatchesArray = currentMatches.filter((_, index) => 
-      selectedSet.has(index)
-    );
-    
-    // Recalculate pii_types
-    const piiTypes = {};
-    selectedMatchesArray.forEach(match => {
-      piiTypes[match.type] = (piiTypes[match.type] || 0) + 1;
-    });
-    
-    const updatedData = {
-      ...piiData,
-      pii_summary: {
-        ...piiData.pii_summary,
-        total_pii_found: selectedMatchesArray.length,
-        pii_types: piiTypes,
-        high_confidence_count: selectedMatchesArray.filter(m => m.confidence >= 0.9).length,
-        matches: matchesArray || piiData.pii_summary.matches
-      }
-    };
-    
-    setPiiData(updatedData);
-  };
-
-  const handleTextSelection = (event) => {
-    const selection = window.getSelection();
-    const selectedTextValue = selection.toString().trim();
-    
-    if (selectedTextValue && selectedTextValue.length >= 2) {
-      const range = selection.getRangeAt(0);
-      const rect = range.getBoundingClientRect();
-      
-      setSelectedText(selectedTextValue);
-      setModalPosition({
-        x: rect.left + window.scrollX,
-        y: rect.bottom + window.scrollY + 10
-      });
-      setShowPiiModal(true);
-    }
-  };
-
-  const addNewPiiMatch = (piiType) => {
-    const text = originalText;
-    const selectedTextValue = selectedText;
-    
-    // Find the position of the selected text in the original text
-    const startPos = text.indexOf(selectedTextValue);
-    if (startPos === -1) {
-      alert('Selected text not found in original document. Please try selecting the text again.');
-      setShowPiiModal(false);
-      setSelectedText('');
-      window.getSelection().removeAllRanges();
-      return;
-    }
-    
-    const endPos = startPos + selectedTextValue.length;
-    
-    // Check if this text overlaps with existing matches
-    const existingMatch = piiData.pii_summary.matches.find(match => {
-      const [existingStart, existingEnd] = match.position;
-      return (startPos < existingEnd && endPos > existingStart);
-    });
-    
-    if (existingMatch) {
-      alert('This text overlaps with an existing PII match. Please select different text.');
-      setShowPiiModal(false);
-      setSelectedText('');
-      window.getSelection().removeAllRanges();
-      return;
-    }
-    
-    // Create new PII match
-    const newMatch = {
-      text: selectedTextValue,
-      type: piiType,
-      position: [startPos, endPos],
-      confidence: 0.80 // Default confidence for manually added PII
-    };
-    
-    // Add to matches array
-    const updatedMatches = [...piiData.pii_summary.matches, newMatch];
-    const newMatchIndex = updatedMatches.length - 1;
-    
-    // Update selected matches
-    const newSelected = new Set(selectedMatches);
-    newSelected.add(newMatchIndex);
-    setSelectedMatches(newSelected);
-    
-    // Update PII data
-    const updatedData = {
-      ...piiData,
-      pii_summary: {
-        ...piiData.pii_summary,
-        matches: updatedMatches
-      }
-    };
-    
-    setPiiData(updatedData);
-    updatePiiData(newSelected, updatedMatches);
-    
-    // Close modal and clear selection
-    setShowPiiModal(false);
-    setSelectedText('');
-    window.getSelection().removeAllRanges();
-  };
-
-  // Render text with highlighted PII and clickable words
-  const renderHighlightedText = () => {
-    if (!originalText || !piiData?.pii_summary?.matches) {
-      return <span>No text available for highlighting</span>;
-    }
-    
-    const text = originalText;
-    const matches = piiData.pii_summary.matches;
-    
-    // Sort matches by position to process them in order
-    const sortedMatches = matches
-      .map((match, index) => ({ ...match, originalIndex: index }))
-      .sort((a, b) => a.position[0] - b.position[0]);
-    
-    let result = [];
-    let lastIndex = 0;
-    
-    sortedMatches.forEach((match) => {
-      const [start, end] = match.position;
-      const isSelected = selectedMatches.has(match.originalIndex);
-      
-      // Add text before this match (make it selectable)
-      if (start > lastIndex) {
-        const textBefore = text.substring(lastIndex, start);
-        result.push(
-          <span key={`text-${lastIndex}`} className="selectable-text">
-            {textBefore}
-          </span>
-        );
-      }
-      
-      // Add the highlighted match
-      result.push(
-        <span
-          key={`match-${match.originalIndex}`}
-          className={`pii-highlight ${isSelected ? 'selected' : 'deselected'}`}
-          style={{
-            backgroundColor: isSelected ? getPiiTypeColor(match.type) + '30' : '#f3f4f6',
-            borderBottom: isSelected ? `2px solid ${getPiiTypeColor(match.type)}` : '2px solid #d1d5db',
-            color: isSelected ? getPiiTypeColor(match.type) : '#6b7280'
-          }}
-          onClick={() => togglePiiMatch(match.originalIndex)}
-          title={`${match.type.replace('_', ' ').toUpperCase()} (${Math.round(match.confidence * 100)}% confidence) - Click to ${isSelected ? 'deselect' : 'select'}`}
-        >
-          {match.text}
-        </span>
-      );
-      
-      lastIndex = end;
-    });
-    
-    // Add remaining text (make it selectable)
-    if (lastIndex < text.length) {
-      const remainingText = text.substring(lastIndex);
-      result.push(
-        <span key={`text-${lastIndex}`} className="selectable-text">
-          {remainingText}
-        </span>
-      );
-    }
-    
-    return result;
-  };
-
-  // Group PII types for summary
-  const getGroupedPiiTypes = () => {
-    if (!piiData?.pii_summary?.pii_types) return [];
-    
-    const types = piiData.pii_summary.pii_types;
-    return Object.entries(types).map(([type, count]) => ({
-      type,
-      count,
-      color: getPiiTypeColor(type),
-      icon: getPiiTypeIcon(type)
-    })).sort((a, b) => b.count - a.count);
-  };
-
-  // Save changes to backend
-  const saveChanges = async () => {
-    if (!fileId) {
-      alert('No file ID available for saving changes');
-      return;
-    }
-
-    try {
-      const selectedMatchesArray = piiData.pii_summary.matches.filter((_, index) => 
-        selectedMatches.has(index)
-      );
-
-      const saveData = {
-        file_id: fileId,
-        pii_matches: selectedMatchesArray.map(match => ({
-          text: match.text,
-          type: match.type,
-          start_pos: match.position[0],
-          end_pos: match.position[1],
-          confidence: match.confidence
-        })),
-        pii_summary: {
-          total_pii_found: selectedMatchesArray.length,
-          high_confidence_count: selectedMatchesArray.filter(m => m.confidence >= 0.9).length,
-          pii_types: piiData.pii_summary.pii_types
-        }
-      };
-
-      const response = await fetch(
-        process.env.NODE_ENV === 'production' 
-          ? `/api/document/${fileId}/pii` 
-          : `http://127.0.0.1:5000/document/${fileId}/pii`,
-        {
-          method: 'PUT',
-          headers: {
-            'Content-Type': 'application/json',
-          },
-          body: JSON.stringify(saveData)
-        }
-      );
-
-      if (response.ok) {
-        alert('PII changes saved successfully!');
-      } else {
-        throw new Error(`Failed to save changes: ${response.status}`);
-      }
-    } catch (error) {
-      console.error('Error saving PII changes:', error);
-      alert('Failed to save changes. Please try again.');
-    }
-  };
-
-  // Export results
-  const exportResults = async () => {
-    const selectedMatchesArray = piiData.pii_summary.matches.filter((_, index) =>
-      selectedMatches.has(index)
-    );
-
-    const exportData = {
-      file_id: fileId,
-      processing_timestamp: new Date().toISOString(),
-      pii_summary: {
-        total_pii_found: selectedMatchesArray.length,
-        high_confidence_count: selectedMatchesArray.filter(m => m.confidence >= 0.9).length,
-        pii_types: piiData.pii_summary.pii_types
-      },
-      pii_matches: selectedMatchesArray,
-      original_text_length: originalText.length
-    };
-
-    try {
-      const response = await fetch('http://localhost:5000/api/pii/save', {
-        method: 'POST',
-        headers: { 'Content-Type': 'application/json' },
-        body: JSON.stringify(exportData)
-      });
-
-      if (!response.ok) throw new Error('Failed to save results');
-      alert('PII results saved to database successfully!');
-    } catch (err) {
-      console.error(err);
-      alert('Error saving PII results.');
-    }
-  };
-
-  // const exportResults = () => {
-  //   const selectedMatchesArray = piiData.pii_summary.matches.filter((_, index) => 
-  //     selectedMatches.has(index)
-  //   );
-
-  //   const exportData = {
-  //     file_id: fileId,
-  //     processing_timestamp: new Date().toISOString(),
-  //     pii_summary: {
-  //       total_pii_found: selectedMatchesArray.length,
-  //       high_confidence_count: selectedMatchesArray.filter(m => m.confidence >= 0.9).length,
-  //       pii_types: piiData.pii_summary.pii_types
-  //     },
-  //     pii_matches: selectedMatchesArray,
-  //     original_text_length: originalText.length
-  //   };
-
-  //   const blob = new Blob([JSON.stringify(exportData, null, 2)], { type: 'application/json' });
-  //   const url = URL.createObjectURL(blob);
-  //   const a = document.createElement('a');
-  //   a.href = url;
-  //   a.download = `pii_results_${fileId}_${new Date().toISOString().split('T')[0]}.json`;
-  //   document.body.appendChild(a);
-  //   a.click();
-  //   document.body.removeChild(a);
-  //   URL.revokeObjectURL(url);
-  // };
-
-  // Reset to original
-  const resetToOriginal = () => {
-    if (piiData?.pii_summary?.matches) {
-      setSelectedMatches(new Set(piiData.pii_summary.matches.map((_, index) => index)));
-      updatePiiData(new Set(piiData.pii_summary.matches.map((_, index) => index)));
-    }
-  };
-
-  // Loading state
-  if (loading) {
-    return (
-      <div className="pii-detection-container">
-        <div className="pii-detection-content">
-          <div className="pii-detection-header">
-            <h1 className="pii-detection-title">PII Detection & Editing</h1>
-            <p className="pii-detection-subtitle">Loading PII data...</p>
-          </div>
-          <div className="loading-container" style={{ 
-            display: 'flex', 
-            justifyContent: 'center', 
-            alignItems: 'center', 
-            height: '400px',
-            flexDirection: 'column',
-            gap: '1rem'
-          }}>
-            <div style={{
-              width: '40px',
-              height: '40px',
-              border: '4px solid #f3f4f6',
-              borderTop: '4px solid #3b82f6',
-              borderRadius: '50%',
-              animation: 'spin 1s linear infinite'
-            }}></div>
-            <p style={{ color: '#6b7280' }}>Loading PII analysis...</p>
-          </div>
-        </div>
-      </div>
-    );
-  }
-
-  // Error state
-  if (error) {
-    return (
-      <div className="pii-detection-container">
-        <div className="pii-detection-content">
-          <div className="pii-detection-header">
-            <h1 className="pii-detection-title">PII Detection & Editing</h1>
-            <p className="pii-detection-subtitle">Error loading data</p>
-          </div>
-          <div className="error-container" style={{
-            display: 'flex',
-            justifyContent: 'center',
-            alignItems: 'center',
-            height: '400px',
-            flexDirection: 'column',
-            gap: '1rem'
-          }}>
-            <div style={{
-              fontSize: '3rem',
-              color: '#ef4444'
-            }}>❌</div>
-            <h3 style={{ color: '#ef4444', margin: 0 }}>Failed to Load PII Data</h3>
-            <p style={{ color: '#6b7280', textAlign: 'center' }}>{error}</p>
-            <button 
-              onClick={() => window.location.reload()} 
-              className="action-button primary"
-              style={{ marginTop: '1rem' }}
-            >
-              🔄 Retry
-            </button>
-          </div>
-        </div>
-      </div>
-    );
-  }
-
-  // No data state
-  if (!piiData || !piiData.pii_summary) {
-    return (
-      <div className="pii-detection-container">
-        <div className="pii-detection-content">
-          <div className="pii-detection-header">
-            <h1 className="pii-detection-title">PII Detection & Editing</h1>
-            <p className="pii-detection-subtitle">No data available</p>
-          </div>
-          <div className="no-data-container" style={{
-            display: 'flex',
-            justifyContent: 'center',
-            alignItems: 'center',
-            height: '400px',
-            flexDirection: 'column',
-            gap: '1rem'
-          }}>
-            <div style={{
-              fontSize: '3rem',
-              color: '#6b7280'
-            }}>📄</div>
-            <h3 style={{ color: '#6b7280', margin: 0 }}>No PII Data Found</h3>
-            <p style={{ color: '#6b7280', textAlign: 'center' }}>
-              No PII analysis data is available for this file.
-            </p>
-          </div>
-        </div>
-      </div>
-    );
-  }
-
-  return (
-    <div className="pii-detection-container">
-      <div className="pii-detection-content">
-        {/* Header */}
-        <div className="pii-detection-header">
-          <h1 className="pii-detection-title">PII Detection & Editing</h1>
-          <p className="pii-detection-subtitle">Review and modify detected personally identifiable information (PII)</p>
-        </div>
-
-        <div className="pii-detection-grid">
-          {/* Left Panel - Document with PII Highlights */}
-          <div className="document-panel">
-            <div className="panel-header">
-              <h2 className="panel-title">
-                📄 Document Text
-                <span className="panel-subtitle">
-                  (Click on highlighted text to toggle PII detection)
-                </span>
-              </h2>
-            </div>
-            
-            <div className="panel-content">
-              <div className="document-text-area">
-                <pre 
-                  className="document-text"
-                  onMouseUp={handleTextSelection}
-                >
-                  {renderHighlightedText()}
-                </pre>
-              </div>
-              
-              {/* PII Type Selection Modal */}
-              {showPiiModal && (
-                <>
-                  <div 
-                    className="pii-modal-overlay" 
-                    onClick={() => {
-                      setShowPiiModal(false);
-                      setSelectedText('');
-                      window.getSelection().removeAllRanges();
-                    }}
-                  />
-                  <div 
-                    className="pii-modal fixed-modal"
-                    // style={{
-                    //   left: `${modalPosition.x}px`,
-                    //   top: `${modalPosition.y}px`
-                    // }}
-                  >
-                    <div className="pii-modal-title">
-                      Categorize "{selectedText.length > 20 ? selectedText.substring(0, 20) + '...' : selectedText}" as:
-                    </div>
-                    <div className="pii-modal-options">
-                      {[
-                        { type: 'name', icon: '👤', label: 'Name' },
-                        { type: 'phone', icon: '📞', label: 'Phone Number' },
-                        { type: 'address', icon: '📍', label: 'Address' },
-                        { type: 'email', icon: '📧', label: 'Email' },
-                        { type: 'ic', icon: '🆔', label: 'IC/NRIC' },
-                        { type: 'credit_card', icon: '💳', label: 'Credit Card' },
-                        { type: 'date_of_birth', icon: '🎂', label: 'Date of Birth' },
-                        { type: 'passport', icon: '📘', label: 'Passport' },
-                        { type: 'religion', icon: '🕊️', label: 'Religion' },
-                        { type: 'ethnicity', icon: '🌍', label: 'Ethnicity' },
-                        { type: 'other', icon: '📋', label: 'Other PII' }
-                      ].map(({ type, icon, label }) => (
-                        <button
-                          key={type}
-                          onClick={() => addNewPiiMatch(type)}
-                          className="pii-modal-option"
-                          style={{ color: getPiiTypeColor(type) }}
-                        >
-                          <span>{icon}</span>
-                          <span>{label}</span>
-                        </button>
-                      ))}
-                    </div>
-                  </div>
-                </>
-              )}
-
-              {/* Instructions */}
-              <div className="instructions-panel">
-                <h4 className="instructions-title">How to use:</h4>
-                <div className="instructions-list">
-                  <div>• <span style={{ textDecoration: 'underline' }}>Underlined text</span> = Selected as PII (will be processed)</div>
-                  <div>• <span style={{ textDecoration: 'line-through', color: '#6b7280' }}>Strikethrough text</span> = Deselected (will be ignored)</div>
-                  <div>• Click on highlighted text to toggle selection</div>
-                  <div>• <strong>Select any text </strong> to categorize it as new PII</div>
-                </div>
-              </div>
-            </div>
-          </div>
-
-          {/* Right Panel - PII Summary */}
-          <div className="summary-panel">
-            {/* Summary Stats */}
-            <div className="summary-card">
-              <div className="panel-header">
-                <h2 className="panel-title">
-                  📊 PII Summary
-                </h2>
-              </div>
-              
-              <div className="summary-stats">
-                <div className="stats-grid">
-                  <div className="stat-card blue">
-                    <div className="stat-number blue">
-                      {piiData.pii_summary.total_pii_found}
-                    </div>
-                    <div className="stat-label blue">Total PII Found</div>
-                  </div>
-                  
-                  <div className="stat-card green">
-                    <div className="stat-number green">
-                      {piiData.pii_summary.high_confidence_count}
-                    </div>
-                    <div className="stat-label green">High Confidence</div>
-                  </div>
-                </div>
-                
-                {/* PII Types Breakdown */}
-                <div className="pii-types-section">
-                  <h3 className="pii-types-title">PII Types:</h3>
-                  {getGroupedPiiTypes().length > 0 ? getGroupedPiiTypes().map(({ type, count, color, icon }) => (
-                    <div key={type} className="pii-type-item" 
-                         style={{ borderColor: color + '40', backgroundColor: color + '10' }}>
-                      <div className="pii-type-left">
-                        <span className="pii-type-icon">{icon}</span>
-                        <span className="pii-type-name" style={{ color }}>
-                          {type.replace('_', ' ').toUpperCase()}
-                        </span>
-                      </div>
-                      <div className="pii-type-right">
-                        <span className="pii-type-count" style={{ color }}>
-                          {count}
-                        </span>
-                        <span className="pii-type-found">found</span>
-                      </div>
-                    </div>
-                  )) : (
-                    <div style={{ padding: '1rem', textAlign: 'center', color: '#6b7280' }}>
-                      No PII types selected
-                    </div>
-                  )}
-                </div>
-              </div>
-            </div>
-
-            {/* Processing Details */}
-            <div className="summary-card">
-              <div className="panel-header">
-                <h3 className="panel-title">Processing Details</h3>
-              </div>
-              
-              <div className="processing-details">
-                <div className="processing-item">
-                  <span className="processing-label">File ID:</span>
-                  <span className="processing-value mono">
-                    {fileId}
-                  </span>
-                </div>
-                
-                <div className="processing-item">
-                  <span className="processing-label">Processing Time:</span>
-                  <span className="processing-value">
-                    {piiData.processing_duration?.toFixed(2) || 'N/A'}s
-                  </span>
-                </div>
-                
-                <div className="processing-item">
-                  <span className="processing-label">Timestamp:</span>
-                  <span className="processing-value">
-                    {piiData.processing_timestamp 
-                      ? new Date(piiData.processing_timestamp).toLocaleString()
-                      : 'N/A'
-                    }
-                  </span>
-                </div>
-              </div>
-            </div>
-
-            {/* Actions */}
-            <div className="summary-card">
-              <div className="actions-panel">
-                <button className="action-button secondary" onClick={exportResults}>
-                  💾 Save Changes
-                </button>
-                
-                <button className="action-button outline" onClick={resetToOriginal}>
-                  🔄 Reset to Original
-                </button>
-              </div>
-            </div>
-          </div>
-        </div>
-      </div>
-    </div>
-  );
-=======
 	const [piiData, setPiiData] = useState(initialPiiData);
 	const [loading, setLoading] = useState(!initialPiiData);
 	const [error, setError] = useState(null);
@@ -1669,7 +890,6 @@
 			</div>
 		</div>
 	);
->>>>>>> aa5e0a31
 }
 
 export default PIIDetectionPage;